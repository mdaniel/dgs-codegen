/*
 *
 *  Copyright 2020 Netflix, Inc.
 *
 *  Licensed under the Apache License, Version 2.0 (the "License");
 *  you may not use this file except in compliance with the License.
 *  You may obtain a copy of the License at
 *
 *  http://www.apache.org/licenses/LICENSE-2.0
 *
 *  Unless required by applicable law or agreed to in writing, software
 *  distributed under the License is distributed on an "AS IS" BASIS,
 *  WITHOUT WARRANTIES OR CONDITIONS OF ANY KIND, either express or implied.
 *  See the License for the specific language governing permissions and
 *  limitations under the License.
 *
 */

package com.netflix.graphql.dgs.codegen

import com.google.common.truth.Truth
import com.netflix.graphql.dgs.codegen.generators.java.disableJsonTypeInfoAnnotation
import com.squareup.javapoet.ClassName
import com.squareup.javapoet.JavaFile
import com.squareup.javapoet.ParameterizedTypeName
import com.squareup.javapoet.JavaFile
import org.assertj.core.api.Assertions.assertThat
import org.junit.jupiter.api.Test

class CodeGenTest {

    val basePackageName = "com.netflix.graphql.dgs.codegen.tests.generated"
    val typesPackageName = "$basePackageName.types"
    val dataFetcherPackageName = "$basePackageName.datafetchers"

    @Test
    fun generateDataClassWithStringProperties() {

        val schema = """
            type Query {
                people: [Person]
            }
            
            type Person {
                firstname: String
                lastname: String
            }
        """.trimIndent()


        val (dataTypes) = CodeGen(CodeGenConfig(schemas = setOf(schema), packageName = basePackageName)).generate() as CodeGenResult

        assertThat(dataTypes.size).isEqualTo(1)
        val typeSpec = dataTypes[0].typeSpec
        assertThat(typeSpec.name).isEqualTo("Person")
        assertThat(dataTypes[0].packageName).isEqualTo(typesPackageName)

        assertThat(typeSpec.fieldSpecs.size).isEqualTo(2)
        assertThat(typeSpec.fieldSpecs).extracting("name").contains("firstname", "lastname")
        assertThat(typeSpec.methodSpecs).flatExtracting("parameters").extracting("name").contains("firstname", "lastname")
        dataTypes[0].writeTo(System.out)
        assertCompiles(dataTypes)
    }

    @Test
    fun generateDataClassWithNullablePrimitive() {
        val schema = """
            type MyType {
                count: Int
                truth: Boolean
                floaty: Float
            }
        """.trimIndent()

        val (dataTypes) = CodeGen(CodeGenConfig(schemas = setOf(schema), packageName = basePackageName)).generate() as CodeGenResult
        val typeSpec = dataTypes[0].typeSpec
        assertThat(typeSpec.fieldSpecs[0].type.toString()).isEqualTo("java.lang.Integer")
        assertThat(typeSpec.fieldSpecs[1].type.toString()).isEqualTo("java.lang.Boolean")
        assertThat(typeSpec.fieldSpecs[2].type.toString()).isEqualTo("java.lang.Double")
    }

    @Test
    fun generateDataClassWithNonNullablePrimitive() {
        val schema = """
            type MyType {
                count: Int!
                truth: Boolean!
                floaty: Float!
            }
        """.trimIndent()

        val (dataTypes) = CodeGen(CodeGenConfig(schemas = setOf(schema), packageName = basePackageName)).generate() as CodeGenResult
        val typeSpec = dataTypes[0].typeSpec
        assertThat(typeSpec.fieldSpecs[0].type.toString()).isEqualTo("int")
        assertThat(typeSpec.fieldSpecs[1].type.toString()).isEqualTo("boolean")
        assertThat(typeSpec.fieldSpecs[2].type.toString()).isEqualTo("double")
    }

    @Test
    fun generateBoxedDataClassWithNonNullablePrimitive() {
        val schema = """
            type MyType {
                count: Int!
                truth: Boolean!
                floaty: Float!
            }
        """.trimIndent()

        val (dataTypes) = CodeGen(CodeGenConfig(schemas = setOf(schema), packageName = basePackageName, generateBoxedTypes = true)).generate() as CodeGenResult
        val typeSpec = dataTypes[0].typeSpec
        assertThat(typeSpec.fieldSpecs[0].type.toString()).isEqualTo("java.lang.Integer")
        assertThat(typeSpec.fieldSpecs[1].type.toString()).isEqualTo("java.lang.Boolean")
        assertThat(typeSpec.fieldSpecs[2].type.toString()).isEqualTo("java.lang.Double")
    }

    @Test
    fun generateDataClassWithNonNullablePrimitiveInList() {
        val schema = """
            type MyType {
                count: [Int!]
                truth: [Boolean!]
                floaty: [Float!]
            }
        """.trimIndent()

        val (dataTypes) = CodeGen(CodeGenConfig(schemas = setOf(schema), packageName = basePackageName)).generate() as CodeGenResult
        val typeSpec = dataTypes[0].typeSpec
        assertThat(typeSpec.fieldSpecs[0].type.toString()).isEqualTo("java.util.List<java.lang.Integer>")
        assertThat(typeSpec.fieldSpecs[1].type.toString()).isEqualTo("java.util.List<java.lang.Boolean>")
        assertThat(typeSpec.fieldSpecs[2].type.toString()).isEqualTo("java.util.List<java.lang.Double>")
    }

    @Test
    fun generateDataClassWithToString() {

        val schema = """
            type Query {
                people: [Person]
            }
            
            type Person {
                firstname: String
                lastname: String
            }
        """.trimIndent()

        val (dataTypes) = CodeGen(CodeGenConfig(schemas = setOf(schema), packageName = basePackageName)).generate() as CodeGenResult

        assertThat(dataTypes.size).isEqualTo(1)
        assertThat(dataTypes[0].typeSpec.name).isEqualTo("Person")
        val toString = assertThat(dataTypes[0].typeSpec.methodSpecs).filteredOn("name", "toString")
        toString.extracting("code").allMatch {it.toString().contains("return \"Person{")}

        assertCompiles(dataTypes)
    }

    @Test
    fun generateDataClassWithEquals() {

        val schema = """
            type Query {
                people: [Person]
            }
            
            type Person {
                firstname: String
                lastname: String
            }
        """.trimIndent()

        val (dataTypes) = CodeGen(CodeGenConfig(schemas = setOf(schema), packageName = basePackageName)).generate() as CodeGenResult

        assertThat(dataTypes.size).isEqualTo(1)
        assertThat(dataTypes[0].typeSpec.name).isEqualTo("Person")
        assertThat(dataTypes[0].typeSpec.methodSpecs).extracting ("name").contains("equals")

        assertCompiles(dataTypes)
    }

    @Test
    fun generateDataClassWithNoFields() {

        val schema = """
            type Query {
                me: Person
            }
            
            type Person {
            }
        """.trimIndent()

        val (dataTypes) = CodeGen(CodeGenConfig(schemas = setOf(schema), packageName = basePackageName)).generate() as CodeGenResult

        assertThat(dataTypes.size).isEqualTo(1)
        assertThat(dataTypes[0].typeSpec.name).isEqualTo("Person")
        assertThat(dataTypes[0].typeSpec.methodSpecs).extracting ("name").contains("equals")


        assertCompiles(dataTypes)
    }

    @Test
    fun generateDataClassWithBuilder() {

        val schema = """
            type Query {
                people: [Person]
            }
            
            type Person {
                firstname: String
                lastname: String
            }
        """.trimIndent()

        val (dataTypes) = CodeGen(CodeGenConfig(schemas = setOf(schema), packageName = basePackageName)).generate() as CodeGenResult

        assertThat(dataTypes.size).isEqualTo(1)
        assertThat(dataTypes[0].typeSpec.name).isEqualTo("Person")
        assertThat(dataTypes[0].typeSpec.methodSpecs).extracting ("name").contains("newBuilder")
        val builderType = dataTypes[0].typeSpec.typeSpecs[0]
        assertThat(builderType.name).isEqualTo("Builder")
        assertThat(builderType.methodSpecs).extracting("name").contains("firstname", "lastname", "build")
        assertThat(builderType.methodSpecs).filteredOn("name", "firstname").extracting("returnType.simpleName").contains("com.netflix.graphql.dgs.codegen.tests.generated.types.Person.Builder")
        assertThat(builderType.methodSpecs).filteredOn("name", "build").extracting("returnType.simpleName").contains("Person")
        assertCompiles(dataTypes)
    }

    @Test
    fun generateDataClassWithHashcode() {

        val schema = """
            type Query {
                people: [Person]
            }
            
            type Person {
                firstname: String
                lastname: String
            }
        """.trimIndent()

        val (dataTypes) = CodeGen(CodeGenConfig(schemas = setOf(schema), packageName = basePackageName)).generate() as CodeGenResult

        assertThat(dataTypes.size).isEqualTo(1)
        assertThat(dataTypes[0].typeSpec.name).isEqualTo("Person")
        assertThat(dataTypes[0].typeSpec.methodSpecs).extracting ("name").contains("hashCode")

        assertCompiles(dataTypes)
    }

    @Test
    fun generateDataClassWithCustomPackagename() {

        val schema = """
            type Query {
                people: [Person]
            }
            
            type Person {
                firstname: String
                lastname: String
            }
        """.trimIndent()

        val (dataTypes) = CodeGen(CodeGenConfig(schemas = setOf(schema), packageName = "com.mypackage")).generate() as CodeGenResult

        assertThat(dataTypes.size).isEqualTo(1)
        assertThat(dataTypes[0].typeSpec.name).isEqualTo("Person")
        assertThat(dataTypes[0].packageName).isEqualTo("com.mypackage.types")

        assertCompiles(dataTypes)
    }

    @Test
    fun generateDataClassWithListProperties() {

        val schema = """
            type Query {
                people: [Person]
            }
            
            type Person {
                name: String
                email: [String]
            }
        """.trimIndent()

        val (dataTypes) = CodeGen(CodeGenConfig(schemas = setOf(schema), packageName = basePackageName)).generate() as CodeGenResult

        assertThat(dataTypes.size).isEqualTo(1)
        assertThat(dataTypes[0].typeSpec.name).isEqualTo("Person")
        assertThat(dataTypes[0].typeSpec.fieldSpecs.size).isEqualTo(2)
        assertThat(dataTypes[0].typeSpec.fieldSpecs).extracting("name").contains("name", "email")
        val type = assertThat(dataTypes[0].typeSpec.fieldSpecs).filteredOn("name", "email").extracting("type")
        type.extracting("rawType.canonicalName").contains("java.util.List")
        type.flatExtracting("typeArguments").extracting("canonicalName").contains("java.lang.String")

        assertCompiles(dataTypes)
    }

    @Test
    fun generateDataClassWithNonNullableProperties() {

        val schema = """
            type Query {
                people: [Person!]
            }
            
            type Person {
                name: String!
                email: [String!]!
            }
        """.trimIndent()

        val (dataTypes) = CodeGen(CodeGenConfig(schemas = setOf(schema), packageName = basePackageName)).generate() as CodeGenResult

        assertThat(dataTypes.size).isEqualTo(1)
        assertThat(dataTypes[0].typeSpec.name).isEqualTo("Person")
        assertThat(dataTypes[0].typeSpec.fieldSpecs.size).isEqualTo(2)
        assertThat(dataTypes[0].typeSpec.fieldSpecs).extracting("name").contains("name", "email")
        val type = assertThat(dataTypes[0].typeSpec.fieldSpecs).filteredOn("name", "email").extracting("type")
        type.extracting("rawType.canonicalName").contains("java.util.List")
        type.flatExtracting("typeArguments").extracting("canonicalName").contains("java.lang.String")

        assertCompiles(dataTypes)
    }

    @Test
    fun generateDataClassWithInterface() {

        val schema = """
            type Query {
                people: [Person]
            }
            
            interface Person {
                firstname: String
                lastname: String
            }
            
            type Employee implements Person {
                firstname: String
                lastname: String
                company: String
            }
        """.trimIndent()

        val (dataTypes, interfaces) = CodeGen(CodeGenConfig(schemas = setOf(schema), packageName = basePackageName)).generate() as CodeGenResult

        assertThat(dataTypes.size).isEqualTo(1)
        val employee = dataTypes.single().typeSpec
        //Check data class
        assertThat(employee.name).isEqualTo("Employee")
        assertThat(employee.fieldSpecs.size).isEqualTo(3)
        assertThat(employee.fieldSpecs).extracting("name").contains("firstname", "lastname", "company")

        val annotation = employee.annotations.single()
        Truth.assertThat(annotation).isEqualTo(disableJsonTypeInfoAnnotation())

        val person = interfaces[0]
        Truth.assertThat(person.toString()).isEqualTo(
               """
               |package com.netflix.graphql.dgs.codegen.tests.generated.types;
               |
               |import com.fasterxml.jackson.annotation.JsonSubTypes;
               |import com.fasterxml.jackson.annotation.JsonTypeInfo;
               |import java.lang.String;
               |
               |@JsonTypeInfo(
               |    use = JsonTypeInfo.Id.NAME,
               |    include = JsonTypeInfo.As.PROPERTY,
               |    property = "__typename"
               |)
               |@JsonSubTypes(@JsonSubTypes.Type(value = Employee.class, name = "Employee"))
               |public interface Person {
               |  String getFirstname();
               |
               |  void setFirstname(String firstname);
               |
               |  String getLastname();
               |
               |  void setLastname(String lastname);
               |}
               |""".trimMargin())

        assertCompiles(dataTypes + interfaces)
    }

    @Test
    fun generateDataClassWitRecursiveField() {

        val schema = """
            type Query {
                people: [Person]
            }
            
            type Person {
                firstname: String
                lastname: String
                friends: [Person]
            }

        """.trimIndent()

        val (dataTypes) = CodeGen(CodeGenConfig(schemas = setOf(schema), packageName = basePackageName)).generate() as CodeGenResult

        //Check data class
        assertThat(dataTypes.size).isEqualTo(1)
        assertThat(dataTypes[0].typeSpec.name).isEqualTo("Person")
        assertThat(dataTypes[0].typeSpec.fieldSpecs.size).isEqualTo(3)
        assertThat(dataTypes[0].typeSpec.fieldSpecs).extracting("name").contains("firstname", "lastname", "friends")

        //Check type of friends field
        val parameterizedType = ParameterizedTypeName.get(ClassName.get(List::class.java), ClassName.get(typesPackageName, "Person"))
        assertThat(dataTypes[0].typeSpec.fieldSpecs)
                .withFailMessage("Incorrect type for friends field. List<Person> expected.")
                .filteredOn { it.name == "friends" }
                .extracting("type", ParameterizedTypeName::class.java)
                .contains(parameterizedType)

        assertCompiles(dataTypes)
    }

    @Test
    fun generateDataClassWitDeeplyNestedComplexField() {
        val schema = """
            type Query {
                cars: [Car]
            }
            
            type Car {
                make: String
                model: String
                engine: Engine
            }

            type Engine {
                type: String
                bhp: Int
                size: Float
                performance: Performance
            }
            
            type Performance {
                zeroToSixty: Float
                quarterMile: Float
            }
        """.trimIndent()

        val (dataTypes) = CodeGen(CodeGenConfig(schemas = setOf(schema), packageName = basePackageName)).generate() as CodeGenResult

        assertThat(dataTypes).extracting("typeSpec.name").contains("Car", "Engine", "Performance")
        assertThat(dataTypes)
                .filteredOn("typeSpec.name", "Engine")
                .extracting("typeSpec")
                .flatExtracting("fieldSpecs")
                .filteredOn("name", "performance")
                .extracting("type.simpleName")
                .containsExactly("Performance")

        assertCompiles(dataTypes)
    }


    @Test
    fun generateEnum() {

        val schema = """
            type Query {
                people: [Person]
            }
            
            enum EmployeeTypes {
                ENGINEER
                MANAGER
                DIRECTOR
            }
        """.trimIndent()

        val codeGenResult = CodeGen(CodeGenConfig(schemas = setOf(schema), packageName = basePackageName)).generate() as CodeGenResult

        //Check generated enum type
        assertThat(codeGenResult.enumTypes.size).isEqualTo(1)
        assertThat(codeGenResult.enumTypes[0].typeSpec.name).isEqualTo("EmployeeTypes")
        assertThat(codeGenResult.enumTypes[0].typeSpec.enumConstants.size).isEqualTo(3)
        assertThat(codeGenResult.enumTypes[0].typeSpec.enumConstants).containsKeys("ENGINEER", "MANAGER", "DIRECTOR")

        assertCompiles(codeGenResult.enumTypes)
    }


    @Test
    fun generateDataFetcherClass() {

        val schema = """
            type Query {
                people: [Person]
            }
            
            type Person {
                firstname: String
                lastname: String
            }
        """.trimIndent()

        val codeGenResult = CodeGen(CodeGenConfig(schemas = setOf(schema), packageName = basePackageName)).generate() as CodeGenResult
        val dataFetchers = codeGenResult.dataFetchers
        val dataTypes = codeGenResult.dataTypes

        assertThat(dataFetchers.size).isEqualTo(1)
        assertThat(dataFetchers[0].typeSpec.name).isEqualTo("PeopleDatafetcher")
        assertThat(dataFetchers[0].packageName).isEqualTo(dataFetcherPackageName)
        assertCompiles(dataFetchers + dataTypes)
    }

    @Test
    fun generateDataClassesWithMappedTypes() {

        val schema = """
            type Query {
                now: Date
                person: Person
            }
            
            type Person {
                firstname: String
                lastname: String
                birthDate: Date
            }
        """.trimIndent()


        val (dataTypes) = CodeGen(CodeGenConfig(schemas = setOf(schema), packageName = basePackageName, typeMapping = mapOf(Pair("Date", "java.time.LocalDateTime")))).generate() as CodeGenResult

        assertThat(dataTypes.size).isEqualTo(1)
        assertThat(dataTypes[0].typeSpec.name).isEqualTo("Person")
        assertThat(dataTypes[0].packageName).isEqualTo(typesPackageName)

        assertThat(dataTypes[0].typeSpec.fieldSpecs.size).isEqualTo(3)
        assertThat(dataTypes[0].typeSpec.fieldSpecs).extracting("name").contains("firstname", "lastname", "birthDate")
        dataTypes[0].writeTo(System.out)
        assertCompiles(dataTypes)
    }

    @Test
    fun generateInputTypes() {

        val schema = """
            type Query {
                movies(filter: MovieFilter)
            }
            
            input MovieFilter {
                genre: String
            }
        """.trimIndent()


        val (dataTypes) = CodeGen(CodeGenConfig(schemas = setOf(schema), packageName = basePackageName)).generate() as CodeGenResult

        assertThat(dataTypes.size).isEqualTo(1)
        assertThat(dataTypes[0].typeSpec.name).isEqualTo("MovieFilter")
        assertThat(dataTypes[0].packageName).isEqualTo(typesPackageName)

        assertThat(dataTypes[0].typeSpec.fieldSpecs.size).isEqualTo(1)
        assertThat(dataTypes[0].typeSpec.fieldSpecs).extracting("name").contains("genre")

        assertCompiles(dataTypes)
    }

    @Test
    fun generateInputWithDefaultValueForEnum() {
        val schema = """
            enum Color {
                red
            }
            
            input ColorFilter {
                color: Color = red
            }
        """.trimIndent()

        val (dataTypes, _, enumTypes) = CodeGen(CodeGenConfig(schemas = setOf(schema), packageName = basePackageName)).generate() as CodeGenResult
        assertThat(dataTypes).hasSize(1)

        val data = dataTypes[0]
        assertThat(data.packageName).isEqualTo(typesPackageName)

        val type = data.typeSpec
        assertThat(type.name).isEqualTo("ColorFilter")

        val fields = type.fieldSpecs
        assertThat(fields).hasSize(1)

        val colorField = fields[0]
        assertThat(colorField.name).isEqualTo("color")
        assertThat(colorField.type.toString()).isEqualTo("$typesPackageName.Color")
        assertThat(colorField.initializer.toString()).isEqualTo("$typesPackageName.Color.red")

        assertCompiles(enumTypes + dataTypes)
    }

    @Test
    fun generateInputWithDefaultValueForArray() {
        val schema = """
            input SomeType {
                names: [String] = []
            }
        """.trimIndent()

        val (dataTypes) = CodeGen(CodeGenConfig(schemas = setOf(schema), packageName = basePackageName)).generate() as CodeGenResult
        assertThat(dataTypes).hasSize(1)

        val data = dataTypes[0]
        assertThat(data.packageName).isEqualTo(typesPackageName)

        val type = data.typeSpec
        assertThat(type.name).isEqualTo("SomeType")

        val fields = type.fieldSpecs
        assertThat(fields).hasSize(1)

        val colorField = fields[0]
        assertThat(colorField.name).isEqualTo("names")
        assertThat(colorField.initializer.toString()).isEqualTo("java.util.Collections.emptyList()")

        assertCompiles(dataTypes)
    }

    @Test
    fun generateInputWithDefaultStringValueForArray() {
        val schema = """
            input SomeType {
                names: [String] = ["A", "B"]
            }
        """.trimIndent()

        val (dataTypes) = CodeGen(CodeGenConfig(schemas = setOf(schema), packageName = basePackageName)).generate() as CodeGenResult
        assertThat(dataTypes).hasSize(1)

        val data = dataTypes[0]
        assertThat(data.packageName).isEqualTo(typesPackageName)

        val type = data.typeSpec
        assertThat(type.name).isEqualTo("SomeType")

        val fields = type.fieldSpecs
        assertThat(fields).hasSize(1)

        val colorField = fields[0]
        assertThat(colorField.name).isEqualTo("names")
        assertThat(colorField.initializer.toString()).isEqualTo("""java.util.Arrays.asList("A", "B")""")

        assertCompiles(dataTypes)
    }

    @Test
    fun generateInputWithDefaultIntValueForArray() {
        val schema = """
            input SomeType {
                numbers: [Int] = [1, 2, 3]
            }
        """.trimIndent()

        val (dataTypes) = CodeGen(CodeGenConfig(schemas = setOf(schema), packageName = basePackageName)).generate() as CodeGenResult
        assertThat(dataTypes).hasSize(1)

        val data = dataTypes[0]
        assertThat(data.packageName).isEqualTo(typesPackageName)

        val type = data.typeSpec
        assertThat(type.name).isEqualTo("SomeType")

        val fields = type.fieldSpecs
        assertThat(fields).hasSize(1)

        val colorField = fields[0]
        assertThat(colorField.name).isEqualTo("numbers")
        assertThat(colorField.initializer.toString()).isEqualTo("""java.util.Arrays.asList(1, 2, 3)""")

        assertCompiles(dataTypes)
    }

    @Test
    fun generateInputWithDefaultEnumValueForArray() {
        val schema = """
            input SomeType {
                colors: [Color] = [red]
            }
            
            enum Color {
                red,
                blue
            }
        """.trimIndent()

        val (dataTypes, _, enumTypes) = CodeGen(CodeGenConfig(schemas = setOf(schema), packageName = basePackageName, writeToFiles = true)).generate() as CodeGenResult
        assertThat(dataTypes).hasSize(1)

        val data = dataTypes[0]
        assertThat(data.packageName).isEqualTo(typesPackageName)

        val type = data.typeSpec
        assertThat(type.name).isEqualTo("SomeType")

        val fields = type.fieldSpecs
        assertThat(fields).hasSize(1)

        val colorField = fields[0]
        assertThat(colorField.name).isEqualTo("colors")
        assertThat(colorField.initializer.toString()).isEqualTo("""java.util.Arrays.asList(Color.red)""")

        assertCompiles(dataTypes + enumTypes)
    }

    @Test
    fun generateToInputStringMethodForInputTypes() {

        val schema = """
            type Query {
                movies(filter: MovieFilter)
            }
            
            input MovieFilter {
                genre: String
                rating: Int = 3
                viewed: Boolean = true
            }
        """.trimIndent()

        val (dataTypes) = CodeGen(CodeGenConfig(schemas = setOf(schema), packageName = basePackageName)).generate() as CodeGenResult

        assertThat(dataTypes[0].typeSpec.methodSpecs).extracting("name").contains("toString")
        val expectedInputString = """
            return "{" + "genre:" + (genre != null?"\"":"") + genre + (genre != null?"\"":"") + "," +"rating:" + rating + "," +"viewed:" + viewed + "" +"}";
        """.trimIndent()
        val generatedInputString = dataTypes[0].typeSpec.methodSpecs.single { it.name == "toString" }.code.toString().trimIndent()
        assertThat(expectedInputString).isEqualTo(generatedInputString)
        assertCompiles(dataTypes)
    }

    @Test
    fun generateToInputStringMethodForNonNullableInputTypes() {

        val schema = """
            type Query {
                movies(filter: MovieFilter)
            }
            
            input MovieFilter {
                genre: String!
                rating: Int!
            }
        """.trimIndent()

        val (dataTypes) = CodeGen(CodeGenConfig(schemas = setOf(schema), packageName = basePackageName)).generate() as CodeGenResult

        assertThat(dataTypes[0].typeSpec.methodSpecs).extracting("name").contains("toString")
        val expectedInputString = """
            return "{" + "genre:" + (genre != null?"\"":"") + genre + (genre != null?"\"":"") + "," +"rating:" + rating + "" +"}";
        """.trimIndent()
        val generatedInputString = dataTypes[0].typeSpec.methodSpecs.single { it.name == "toString" }.code.toString().trimIndent()
        assertThat(expectedInputString).isEqualTo(generatedInputString)
        assertCompiles(dataTypes)
    }

    @Test
    fun generateToInputStringMethodForNonNullableInputTypesWithDefaults() {

        val schema = """
            type Query {
                movies(filter: MovieFilter)
            }
            
            input MovieFilter {
                genre: String! = "horror"
                rating: Int! = 3
                average: Float! = 1.2
                viewed: Boolean! = true
            }
        """.trimIndent()

        val (dataTypes) = CodeGen(CodeGenConfig(schemas = setOf(schema), packageName = basePackageName)).generate() as CodeGenResult

        assertThat(dataTypes[0].typeSpec.methodSpecs).extracting("name").contains("toString")
        val expectedInputString = """
            return "{" + "genre:" + (genre != null?"\"":"") + genre + (genre != null?"\"":"") + "," +"rating:" + rating + "," +"average:" + average + "," +"viewed:" + viewed + "" +"}";
        """.trimIndent()
        val generatedInputString = dataTypes[0].typeSpec.methodSpecs.single { it.name == "toString" }.code.toString().trimIndent()
        assertThat(expectedInputString).isEqualTo(generatedInputString)
        assertCompiles(dataTypes)
    }

    @Test
    fun generateToInputStringMethodForInputTypesWithDefaults() {

        val schema = """
            type Query {
                movies(filter: MovieFilter)
            }
            
            enum Colors {
                blue
                red
                yellow
            }
            input MovieFilter {
                genre: String = "horror"
                rating: Int = 3
                average: Float = 1.2
                viewed: Boolean = true
                identifier: ID = "jhw"
            }
        """.trimIndent()

        val (dataTypes) = CodeGen(CodeGenConfig(schemas = setOf(schema), packageName = basePackageName)).generate() as CodeGenResult

        assertThat(dataTypes[0].typeSpec.methodSpecs).extracting("name").contains("toString")
        val expectedInputString = """
            return "{" + "genre:" + (genre != null?"\"":"") + genre + (genre != null?"\"":"") + "," +"rating:" + rating + "," +"average:" + average + "," +"viewed:" + viewed + "," +"identifier:" + (identifier != null?"\"":"") + identifier + (identifier != null?"\"":"") + "" +"}";
        """.trimIndent()
        val generatedInputString = dataTypes[0].typeSpec.methodSpecs.single { it.name == "toString" }.code.toString().trimIndent()
        assertThat(expectedInputString).isEqualTo(generatedInputString)
        assertCompiles(dataTypes)
    }

    @Test
    fun generateToInputStringMethodForListOfString() {

        val schema = """
            type Query {
                movies(filter: MovieFilter)
            }
            
            input MovieFilter {
                genre: [String]
                actors: [String]!
            }
        """.trimIndent()

        val (dataTypes) = CodeGen(CodeGenConfig(schemas = setOf(schema), packageName = basePackageName)).generate() as CodeGenResult
        assertThat(dataTypes[0].typeSpec.methodSpecs).extracting("name").contains("toString")

        var expectedInputString = """
            return "{" + "genre:" + serializeListOfString(genre) + "," +"actors:" + serializeListOfString(actors) + "" +"}";
        """.trimIndent()
        var generatedInputString = dataTypes[0].typeSpec.methodSpecs.single { it.name == "toString" }.code.toString().trimIndent()
        assertThat(expectedInputString).isEqualTo(generatedInputString)

        assertThat(dataTypes[0].typeSpec.methodSpecs).extracting("name").contains("serializeListOfString")
        expectedInputString = """
            if (inputList == null) {
                    return null;
                }
                StringBuilder builder = new java.lang.StringBuilder();
                builder.append("[");
            
                if (! inputList.isEmpty()) {
                    String result = inputList.stream()
                            .map( iter -> iter.toString() )
                            .collect(java.util.stream.Collectors.joining("\", \"", "\"", "\""));
                    builder.append(result);
                }
                builder.append("]");
                return  builder.toString();
        """.trimIndent()
        generatedInputString = dataTypes[0].typeSpec.methodSpecs.single { it.name == "serializeListOfString" }.code.toString().trimIndent()
        assertThat(expectedInputString).isEqualTo(generatedInputString)
        assertCompiles(dataTypes)
    }

    @Test
    fun generateToInputStringMethodForListOfIntegers() {
        val schema = """
            type Query {
                movies(filter: MovieFilter)
            }
            
            input MovieFilter {
                genre: [Integer]
            }
        """.trimIndent()

        val (dataTypes) = CodeGen(CodeGenConfig(schemas = setOf(schema), packageName = basePackageName)).generate() as CodeGenResult
        assertThat(dataTypes[0].typeSpec.methodSpecs).extracting("name").contains("toString")

        val expectedInputString = """
            return "{" + "genre:" + genre + "" +"}";
        """.trimIndent()
        val generatedInputString = dataTypes[0].typeSpec.methodSpecs.single { it.name == "toString" }.code.toString().trimIndent()
        assertThat(expectedInputString).isEqualTo(generatedInputString)
        assertCompiles(dataTypes)
    }

    @Test
    fun generateToInputStringMethodForDateTypes() {
        val schema = """
            type Query {
                movies(filter: MovieFilter)
            }
            
            input MovieFilter {
                localDateTime: LocalDateTime
                localDate: LocalDate
                localTime: LocalTime
                dateTime: DateTime
            }
        """.trimIndent()

        val (dataTypes) = CodeGen(CodeGenConfig(schemas = setOf(schema), packageName = basePackageName)).generate() as CodeGenResult
        assertThat(dataTypes[0].typeSpec.methodSpecs).extracting("name").contains("toString")

        val expectedInputString = """
            return "{" + "localDateTime:" + (localDateTime != null?"\"":"") + localDateTime + (localDateTime != null?"\"":"") + "," +"localDate:" + (localDate != null?"\"":"") + localDate + (localDate != null?"\"":"") + "," +"localTime:" + (localTime != null?"\"":"") + localTime + (localTime != null?"\"":"") + "," +"dateTime:" + (dateTime != null?"\"":"") + dateTime + (dateTime != null?"\"":"") + "" +"}";
        """.trimIndent()
        val generatedInputString = dataTypes[0].typeSpec.methodSpecs.single { it.name == "toString" }.code.toString().trimIndent()
        assertThat(expectedInputString).isEqualTo(generatedInputString)
        assertCompiles(dataTypes)
    }

    @Test
    fun generateToInputStringMethodForTypeMappedTypes() {
        val schema = """
            type Query {
                movies(filter: MovieFilter)
            }
            
            input MovieFilter {
                time: LocalTime
                date: LocalDate
                
            }
        """.trimIndent()

        val (dataTypes) = CodeGen(CodeGenConfig(schemas = setOf(schema), packageName = basePackageName,
                typeMapping = mapOf(Pair("LocalTime", "java.time.LocalDateTime"), Pair("LocalDate", "java.lang.Integer")))).generate() as CodeGenResult
        assertThat(dataTypes[0].typeSpec.methodSpecs).extracting("name").contains("toString")

        val expectedInputString = """
            return "{" + "time:" + (time != null?"\"":"") + time + (time != null?"\"":"") + "," +"date:" + date + "" +"}";
        """.trimIndent()
        val generatedInputString = dataTypes[0].typeSpec.methodSpecs.single { it.name == "toString" }.code.toString().trimIndent()
        assertThat(generatedInputString).isEqualTo(expectedInputString)
        assertCompiles(dataTypes)
    }

    @Test
    fun generateToInputStringMethodForListOfDate() {
        val schema = """
            type Query {
                movies(filter: MovieFilter)
            }
            
            input MovieFilter {
                names: [String]
                localDateTime: [LocalDateTime]
            }
        """.trimIndent()

        val (dataTypes) = CodeGen(CodeGenConfig(schemas = setOf(schema), packageName = basePackageName)).generate() as CodeGenResult
        assertThat(dataTypes[0].typeSpec.methodSpecs).extracting("name").contains("toString")

        val expectedInputString = """
            return "{" + "names:" + serializeListOfString(names) + "," +"localDateTime:" + serializeListOfLocalDateTime(localDateTime) + "" +"}";
        """.trimIndent()
        val generatedInputString = dataTypes[0].typeSpec.methodSpecs.single { it.name == "toString" }.code.toString().trimIndent()
        assertThat(generatedInputString).isEqualTo(expectedInputString)
        assertCompiles(dataTypes)
    }



    @Test
    fun generateExtendedInputTypes() {

        val schema = """
            type Query {
                movies(filter: MovieFilter)
            }
            
            input MovieFilter {
                genre: String
            }
            
            extend input MovieFilter {
                releaseYear: Int
            }
        """.trimIndent()


        val (dataTypes) = CodeGen(CodeGenConfig(schemas = setOf(schema), packageName = basePackageName)).generate() as CodeGenResult

        assertThat(dataTypes.size).isEqualTo(1)
        assertThat(dataTypes[0].typeSpec.name).isEqualTo("MovieFilter")
        assertThat(dataTypes[0].packageName).isEqualTo(typesPackageName)

        assertThat(dataTypes[0].typeSpec.fieldSpecs.size).isEqualTo(2)
        assertThat(dataTypes[0].typeSpec.fieldSpecs).extracting("name").contains("genre", "releaseYear")
        assertCompiles(dataTypes)
    }

    @Test
    fun generateToStringMethodForTypes() {

        val schema = """
            type Query {
                people: [Person]
            }
            
            type Person {
                firstname: String
                lastname: String
            }
        """.trimIndent()

        val (dataTypes) = CodeGen(CodeGenConfig(schemas = setOf(schema), packageName = basePackageName)).generate() as CodeGenResult

        assertThat(dataTypes[0].typeSpec.methodSpecs).extracting("name").contains("toString")
        val expectedString = """
            return "Person{" + "firstname='" + firstname + "'," +"lastname='" + lastname + "'" +"}";
        """.trimIndent()
        val generatedString = dataTypes[0].typeSpec.methodSpecs.single { it.name == "toString" }.code.toString().trimIndent()
        assertThat(expectedString).isEqualTo(generatedString)
        assertCompiles(dataTypes)
    }

    @Test
    fun generateConstants() {
        val schema = """
            type Query {
                people: [Person]
            }

            type Person {
                firstname: String
                lastname: String
            }
        """.trimIndent()


        val result = CodeGen(CodeGenConfig(schemas = setOf(schema), packageName = basePackageName)).generate() as CodeGenResult
        val type = result.constants[0].typeSpec
        assertThat(type.typeSpecs).extracting("name").containsExactly("QUERY", "PERSON")
        assertThat(type.typeSpecs[0].fieldSpecs).extracting("name").containsExactly("TYPE_NAME", "People")
        assertThat(type.typeSpecs[1].fieldSpecs).extracting("name").containsExactly("TYPE_NAME", "Firstname", "Lastname")
    }

    @Test
    fun generateConstantsForInputTypes() {
        val schema = """
            type Query {
                people(filter: PersonFilter): [Person]
            }
            
            type Person {
                firstname: String
                lastname: String
            }
            
            input PersonFilter {
                email: String
            }
        """.trimIndent()


        val result = CodeGen(CodeGenConfig(schemas = setOf(schema), packageName = basePackageName)).generate() as CodeGenResult
        val type = result.constants[0].typeSpec
        assertThat(type.typeSpecs).extracting("name").containsExactly("QUERY", "PERSON", "PERSONFILTER")
        assertThat(type.typeSpecs[2].fieldSpecs).extracting("name").containsExactly("TYPE_NAME", "Email")
        assertThat(type.typeSpecs[2].fieldSpecs[0].initializer.toString()).contains("\"PersonFilter\"")
    }

    @Test
    fun generateConstantsWithExtendedInputTypes() {
        val schema = """
            type Query {
                people(filter: PersonFilter): [Person]
            }
            
            type Person {
                firstname: String
                lastname: String
            }
            
            input PersonFilter {
                email: String
            }
            
            extend input PersonFilter {
                birthYear: Int
            }
        """.trimIndent()


        val result = CodeGen(CodeGenConfig(schemas = setOf(schema), packageName = basePackageName)).generate() as CodeGenResult
        val type = result.constants[0].typeSpec
        assertThat(type.typeSpecs).extracting("name").containsExactly("QUERY", "PERSON", "PERSONFILTER")
        assertThat(type.typeSpecs[2].fieldSpecs).extracting("name").containsExactly("TYPE_NAME", "Email", "BirthYear")
    }


    @Test
    fun generateConstantsWithExtendedTypes() {
        val schema = """
            type Query {
                people: [Person]
            }
            
            type Person {
                firstname: String
                lastname: String
            }
            
            extend type Person {
                email: String
            }
        """.trimIndent()


        val result = CodeGen(CodeGenConfig(schemas = setOf(schema), packageName = basePackageName)).generate() as CodeGenResult
        val type = result.constants[0].typeSpec
        assertThat(type.typeSpecs).extracting("name").containsExactly("QUERY", "PERSON")
        assertThat(type.typeSpecs[1].fieldSpecs).extracting("name").containsExactly("TYPE_NAME", "Firstname", "Lastname", "Email")
    }

    @Test
    fun generateConstantsWithExtendedQuery() {
        val schema = """
            type Query {
                people: [Person]
            }
            
            type Person {
                firstname: String
                lastname: String
            }
            
            extend type Query {
                friends: [Person]
            }
        """.trimIndent()


        val result = CodeGen(CodeGenConfig(schemas = setOf(schema), packageName = basePackageName)).generate() as CodeGenResult
        val type = result.constants[0].typeSpec
        assertThat(type.typeSpecs).extracting("name").containsExactly("QUERY", "PERSON")
        assertThat(type.typeSpecs[0].fieldSpecs).extracting("name").containsExactly("TYPE_NAME", "People", "Friends")
    }

    @Test
    fun generateUnion() {
        val schema = """
            type Query {
                search: [SearchResult]
            }
            
            union SearchResult = Movie | Actor

            type Movie {
                title: String
            }

            type Actor {
                name: String
            }
        """.trimIndent()

        val (dataTypes, interfaces) = CodeGen(CodeGenConfig(schemas = setOf(schema), packageName = basePackageName)).generate() as CodeGenResult
        assertThat(dataTypes[0].typeSpec.name).isEqualTo("Movie")
        assertThat(dataTypes[1].typeSpec.name).isEqualTo("Actor")
        assertThat(interfaces[0].typeSpec.name).isEqualTo("SearchResult")
        val typeSpec = dataTypes[0]

        assertThat(typeSpec.typeSpec.superinterfaces[0]).isEqualTo(ClassName.get("com.netflix.graphql.dgs.codegen.tests.generated.types", "SearchResult"))
    }

    @Test
    fun skipCodegenOnTypes() {
        val schema = """
            type Person {
                name: String
            }

            type Car @skipcodegen {
                make: String
            }
        """.trimIndent()

        val (dataTypes) = CodeGen(CodeGenConfig(schemas = setOf(schema), packageName = basePackageName)).generate() as CodeGenResult
        assertThat(dataTypes.size).isEqualTo(1)
        assertThat(dataTypes[0].typeSpec.name).isEqualTo("Person")
    }

    @Test
    fun skipCodegenOnFields() {
        val schema = """
            type Person {
                name: String
                email: String @skipcodegen
            }
        """.trimIndent()

        val (dataTypes) = CodeGen(CodeGenConfig(schemas = setOf(schema), packageName = basePackageName)).generate() as CodeGenResult
        assertThat(dataTypes[0].typeSpec.name).isEqualTo("Person")
        assertThat(dataTypes[0].typeSpec.fieldSpecs).extracting("name").containsExactly("name")
    }

    @Test
    fun generateWithCustomSubPackageName() {

        val schema = """
            type Person {
                firstname: String
                lastname: String
            }
        """.trimIndent()

        val (dataTypes) = CodeGen(CodeGenConfig(schemas = setOf(schema), packageName = basePackageName, subPackageNameTypes = "mytypes")).generate() as CodeGenResult

        assertThat(dataTypes.size).isEqualTo(1)
        val typeSpec = dataTypes[0].typeSpec
        assertThat(typeSpec.name).isEqualTo("Person")
        assertThat(dataTypes[0].packageName).isEqualTo("$basePackageName.mytypes")
        assertCompiles(dataTypes)
    }

    @Test
<<<<<<< HEAD
    fun generateWithJavaTypeDirective() {
        val schema = """
          type Query {
              movieCountry(movieId: MovieID): MovieCountry
          }
          
          type MovieCountry {
            country: String
            movieId: MovieID
          }
          scalar MovieID @javaType(name : "java.lang.String")
        """.trimIndent()

        val codeGenResult = CodeGen(CodeGenConfig(schemas = setOf(schema), packageName = basePackageName, generateClientApi = true, typeMapping = mapOf())).generate() as CodeGenResult
        assertCompiles(codeGenResult.javaFiles)
    }

    private val CodeGenResult.javaFiles: Collection<JavaFile>
        get() = dataTypes + interfaces + enumTypes + dataFetchers + queryTypes + clientProjections + constants
=======
    fun generateDataClassWithInterfaceInheritance() {

        val schema = """
            type Query {
                people: [Person]
            }

            interface Person {
                firstname: String
                lastname: String
            }

            interface Employee implements Person {
                firstname: String
                lastname: String
                company: String
            }

            type Talent implements Employee {
                firstname: String
                lastname: String
                company: String
                imdbProfile: String
            }

        """.trimIndent()

        val (dataTypes, interfaces) =
                CodeGen(CodeGenConfig(
                        schemas = setOf(schema),
                        packageName = basePackageName)
                ).generate() as CodeGenResult

        assertThat(dataTypes.size).isEqualTo(1)
        val talent = dataTypes.single().typeSpec
        //Check data class
        assertThat(talent.name).isEqualTo("Talent")
        assertThat(talent.fieldSpecs.size).isEqualTo(4)
        assertThat(talent.fieldSpecs)
                .extracting("name")
                .contains("firstname", "lastname", "company", "imdbProfile")

        val annotation = talent.annotations.single()
        Truth.assertThat(annotation).isEqualTo(disableJsonTypeInfoAnnotation())

        assertThat(interfaces).hasSize(2)

        val person = interfaces[0]
        Truth.assertThat(person.toString()).isEqualTo(
                """
               |package com.netflix.graphql.dgs.codegen.tests.generated.types;
               |
               |import java.lang.String;
               |
               |public interface Person {
               |  String getFirstname();
               |
               |  void setFirstname(String firstname);
               |
               |  String getLastname();
               |
               |  void setLastname(String lastname);
               |}
               |""".trimMargin())

        val employee = interfaces[1]
        Truth.assertThat(employee.toString()).isEqualTo(
                """
               |package com.netflix.graphql.dgs.codegen.tests.generated.types;
               |
               |import com.fasterxml.jackson.annotation.JsonSubTypes;
               |import com.fasterxml.jackson.annotation.JsonTypeInfo;
               |import java.lang.String;
               |
               |@JsonTypeInfo(
               |    use = JsonTypeInfo.Id.NAME,
               |    include = JsonTypeInfo.As.PROPERTY,
               |    property = "__typename"
               |)
               |@JsonSubTypes(@JsonSubTypes.Type(value = Talent.class, name = "Talent"))
               |public interface Employee {
               |  String getFirstname();
               |
               |  void setFirstname(String firstname);
               |
               |  String getLastname();
               |
               |  void setLastname(String lastname);
               |
               |  String getCompany();
               |
               |  void setCompany(String company);
               |}
               |""".trimMargin())

        Truth.assertThat(JavaFile.builder("$basePackageName.types", talent).build().toString()).isEqualTo(
                """
                |package com.netflix.graphql.dgs.codegen.tests.generated.types;
                |
                |import com.fasterxml.jackson.annotation.JsonTypeInfo;
                |import java.lang.Object;
                |import java.lang.Override;
                |import java.lang.String;
                |
                |@JsonTypeInfo(
                |    use = JsonTypeInfo.Id.NONE
                |)
                |public class Talent implements com.netflix.graphql.dgs.codegen.tests.generated.types.Employee {
                |  private String firstname;
                |
                |  private String lastname;
                |
                |  private String company;
                |
                |  private String imdbProfile;
                |
                |  public Talent() {
                |  }
                |
                |  public Talent(String firstname, String lastname, String company, String imdbProfile) {
                |    this.firstname = firstname;
                |    this.lastname = lastname;
                |    this.company = company;
                |    this.imdbProfile = imdbProfile;
                |  }
                |
                |  public String getFirstname() {
                |    return firstname;
                |  }
                |
                |  public void setFirstname(String firstname) {
                |    this.firstname = firstname;
                |  }
                |
                |  public String getLastname() {
                |    return lastname;
                |  }
                |
                |  public void setLastname(String lastname) {
                |    this.lastname = lastname;
                |  }
                |
                |  public String getCompany() {
                |    return company;
                |  }
                |
                |  public void setCompany(String company) {
                |    this.company = company;
                |  }
                |
                |  public String getImdbProfile() {
                |    return imdbProfile;
                |  }
                |
                |  public void setImdbProfile(String imdbProfile) {
                |    this.imdbProfile = imdbProfile;
                |  }
                |
                |  @Override
                |  public String toString() {
                |    return "Talent{" + "firstname='" + firstname + "'," +"lastname='" + lastname + "'," +"company='" + company + "'," +"imdbProfile='" + imdbProfile + "'" +"}";
                |  }
                |
                |  @Override
                |  public boolean equals(Object o) {
                |    if (this == o) return true;
                |        if (o == null || getClass() != o.getClass()) return false;
                |        Talent that = (Talent) o;
                |        return java.util.Objects.equals(firstname, that.firstname) &&
                |                            java.util.Objects.equals(lastname, that.lastname) &&
                |                            java.util.Objects.equals(company, that.company) &&
                |                            java.util.Objects.equals(imdbProfile, that.imdbProfile);
                |  }
                |
                |  @Override
                |  public int hashCode() {
                |    return java.util.Objects.hash(firstname, lastname, company, imdbProfile);
                |  }
                |
                |  public static com.netflix.graphql.dgs.codegen.tests.generated.types.Talent.Builder newBuilder() {
                |    return new Builder();
                |  }
                |
                |  public static class Builder {
                |    private String firstname;
                |
                |    private String lastname;
                |
                |    private String company;
                |
                |    private String imdbProfile;
                |
                |    public Talent build() {
                |                  com.netflix.graphql.dgs.codegen.tests.generated.types.Talent result = new com.netflix.graphql.dgs.codegen.tests.generated.types.Talent();
                |                      result.firstname = this.firstname;
                |          result.lastname = this.lastname;
                |          result.company = this.company;
                |          result.imdbProfile = this.imdbProfile;
                |                      return result;
                |    }
                |
                |    public com.netflix.graphql.dgs.codegen.tests.generated.types.Talent.Builder firstname(
                |        String firstname) {
                |      this.firstname = firstname;
                |      return this;
                |    }
                |
                |    public com.netflix.graphql.dgs.codegen.tests.generated.types.Talent.Builder lastname(
                |        String lastname) {
                |      this.lastname = lastname;
                |      return this;
                |    }
                |
                |    public com.netflix.graphql.dgs.codegen.tests.generated.types.Talent.Builder company(
                |        String company) {
                |      this.company = company;
                |      return this;
                |    }
                |
                |    public com.netflix.graphql.dgs.codegen.tests.generated.types.Talent.Builder imdbProfile(
                |        String imdbProfile) {
                |      this.imdbProfile = imdbProfile;
                |      return this;
                |    }
                |  }
                |}
                |""".trimMargin())

        assertCompiles(dataTypes + interfaces)
    }

>>>>>>> 5e900028
}<|MERGE_RESOLUTION|>--- conflicted
+++ resolved
@@ -23,7 +23,6 @@
 import com.squareup.javapoet.ClassName
 import com.squareup.javapoet.JavaFile
 import com.squareup.javapoet.ParameterizedTypeName
-import com.squareup.javapoet.JavaFile
 import org.assertj.core.api.Assertions.assertThat
 import org.junit.jupiter.api.Test
 
@@ -1226,27 +1225,6 @@
     }
 
     @Test
-<<<<<<< HEAD
-    fun generateWithJavaTypeDirective() {
-        val schema = """
-          type Query {
-              movieCountry(movieId: MovieID): MovieCountry
-          }
-          
-          type MovieCountry {
-            country: String
-            movieId: MovieID
-          }
-          scalar MovieID @javaType(name : "java.lang.String")
-        """.trimIndent()
-
-        val codeGenResult = CodeGen(CodeGenConfig(schemas = setOf(schema), packageName = basePackageName, generateClientApi = true, typeMapping = mapOf())).generate() as CodeGenResult
-        assertCompiles(codeGenResult.javaFiles)
-    }
-
-    private val CodeGenResult.javaFiles: Collection<JavaFile>
-        get() = dataTypes + interfaces + enumTypes + dataFetchers + queryTypes + clientProjections + constants
-=======
     fun generateDataClassWithInterfaceInheritance() {
 
         val schema = """
@@ -1478,5 +1456,25 @@
         assertCompiles(dataTypes + interfaces)
     }
 
->>>>>>> 5e900028
+
+    @Test
+    fun generateWithJavaTypeDirective() {
+        val schema = """
+          type Query {
+              movieCountry(movieId: MovieID): MovieCountry
+          }
+          
+          type MovieCountry {
+            country: String
+            movieId: MovieID
+          }
+          scalar MovieID @javaType(name : "java.lang.String")
+        """.trimIndent()
+
+        val codeGenResult = CodeGen(CodeGenConfig(schemas = setOf(schema), packageName = basePackageName, generateClientApi = true, typeMapping = mapOf())).generate() as CodeGenResult
+        assertCompiles(codeGenResult.javaFiles)
+    }
+
+    private val CodeGenResult.javaFiles: Collection<JavaFile>
+        get() = dataTypes + interfaces + enumTypes + dataFetchers + queryTypes + clientProjections + constants
 }